# Phitigra

_Phitigra_ is a graph editor widget for [SageMath](www.sagemath.org)
when using the [Jupyter](www.jupyter.org) notebook.
<p><img width="300" src="docs/source/images/phtgr.gif"></p>
(Note: this animation is from an older version of phitigra.)

## Features

With phitigra one can:

  * draw graphs using the mouse to add vertices and edges
  * move the vertices positions, zoom in and out
  * draw undirected as well as directed graphs
  * choose the color of vertices and edges
  * apply various layout algorithms
  * easily retrieve the drawn graph for use with SageMath
  * run step-by-step a custom script on the drawn graph
  * change and refresh the drawing with external functions

## Non-features

The following are not supported:

  * multigraphs: multiple edges will not be drawn
  * large graphs: the rendering will be unpraticably slow
  
## Dependencies

  * [ipywidgets](https://github.com/jupyter-widgets/ipywidgets), for user interaction
  * [ipycanvas](https://github.com/martinRenou/ipycanvas), for the drawing

Do not forget the following
```
jupyter nbextension enable --py widgetsnbextension
```
after you install ipywidgets (see the [documentation](https://ipywidgets.readthedocs.io/en/latest/user_install.html)).

_Note:_ Phitigra is not known to work with JupyterLab at the moment.

## Installation

Clone the source from the repository
```
git clone https://gitlab.limos.fr/jfraymon/phitigra
```

Change to the root directory of the cloned repository and run:
```
$ sage -pip install --upgrade --no-index -v .
```
That's it!

## Usage

```
from phitigra import SimpleGraphEditor
e = SimpleGraphEditor(graphs.RandomGNP(10, 0.5))
e.show()
# Now you can play with the graph!
```

A copy of the currently drawn graph can be obtained with the `get_graph` function:
```
G = e.get_graph()
# Now G is a copy of the graph drawn in editor e
```

<<<<<<< HEAD
## Known bugs

  * with digraphs, multiple edges are not always all drawn (depending on parity)
=======
## Changelog

### In v0.2.0

  * Docstrings and doctests in (almost) all functions
  * Hiding of internal objects
  * Cleaning code
>>>>>>> a308967e
<|MERGE_RESOLUTION|>--- conflicted
+++ resolved
@@ -66,16 +66,10 @@
 # Now G is a copy of the graph drawn in editor e
 ```
 
-<<<<<<< HEAD
-## Known bugs
-
-  * with digraphs, multiple edges are not always all drawn (depending on parity)
-=======
 ## Changelog
 
 ### In v0.2.0
 
   * Docstrings and doctests in (almost) all functions
   * Hiding of internal objects
-  * Cleaning code
->>>>>>> a308967e
+  * Cleaning code